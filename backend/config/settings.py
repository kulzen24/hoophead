--- conflicted
+++ resolved
@@ -27,14 +27,8 @@
     debug: bool = False
     environment: str = "development"
     
-<<<<<<< HEAD
     # Ball Don't Lie API settings (multi-sport)
     balldontlie_api_key: str = ""
-=======
-    # Ball Don't Lie API settings
-    balldontlie_api_key: str = ""
-    balldontlie_api_base_url: str = "https://api.balldontlie.io/v1"
->>>>>>> 997a5fc4
     api_request_delay: float = 0.6  # Delay between requests in seconds
     max_retries: int = 3
     cache_ttl: int = 3600  # Cache time-to-live in seconds
@@ -64,7 +58,6 @@
     
     # Logging
     log_level: str = "INFO"
-<<<<<<< HEAD
     
     @property
     def sport_base_urls(self) -> Dict[str, str]:
@@ -111,9 +104,6 @@
                 'decode_responses': True
             }
     
-=======
-
->>>>>>> 997a5fc4
     class Config:
         env_file = ".env"
         case_sensitive = False
